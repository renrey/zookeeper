/*
 * Licensed to the Apache Software Foundation (ASF) under one
 * or more contributor license agreements.  See the NOTICE file
 * distributed with this work for additional information
 * regarding copyright ownership.  The ASF licenses this file
 * to you under the Apache License, Version 2.0 (the
 * "License"); you may not use this file except in compliance
 * with the License.  You may obtain a copy of the License at
 *
 *     http://www.apache.org/licenses/LICENSE-2.0
 *
 * Unless required by applicable law or agreed to in writing, software
 * distributed under the License is distributed on an "AS IS" BASIS,
 * WITHOUT WARRANTIES OR CONDITIONS OF ANY KIND, either express or implied.
 * See the License for the specific language governing permissions and
 * limitations under the License.
 */

package org.apache.zookeeper;

import java.util.ArrayList;
import java.util.HashMap;
import java.util.HashSet;
import java.util.List;
import java.util.Map;
import java.util.Set;
import org.apache.zookeeper.server.watch.PathParentIterator;
import org.slf4j.Logger;
import org.slf4j.LoggerFactory;

/**
 * Manage watchers and handle events generated by the {@link ClientCnxn} object.
 *
 * This class is intended to be packaged-private so that it doesn't serve
 * as part of ZooKeeper client API.
 */
class ZKWatchManager implements ClientWatchManager {

    private static final Logger LOG = LoggerFactory.getLogger(ZKWatchManager.class);

    private final Map<String, Set<Watcher>> dataWatches = new HashMap<>();
    private final Map<String, Set<Watcher>> existWatches = new HashMap<>();
    private final Map<String, Set<Watcher>> childWatches = new HashMap<>();
    private final Map<String, Set<Watcher>> persistentWatches = new HashMap<>();
    private final Map<String, Set<Watcher>> persistentRecursiveWatches = new HashMap<>();
    private final boolean disableAutoWatchReset;

    private volatile Watcher defaultWatcher;

    ZKWatchManager(boolean disableAutoWatchReset, Watcher defaultWatcher) {
        this.disableAutoWatchReset = disableAutoWatchReset;
        this.defaultWatcher = defaultWatcher;
    }

    void setDefaultWatcher(Watcher defaultWatcher) {
        this.defaultWatcher = defaultWatcher;
    }

    Watcher getDefaultWatcher() {
        return defaultWatcher;
    }

    List<String> getDataWatchList() {
        synchronized (dataWatches) {
            return new ArrayList<>(dataWatches.keySet());
        }
    }

    List<String> getChildWatchList() {
        synchronized (childWatches) {
            return new ArrayList<>(childWatches.keySet());
        }
    }

    List<String> getExistWatchList() {
        synchronized (existWatches) {
            return new ArrayList<>(existWatches.keySet());
        }
    }

    List<String> getPersistentWatchList() {
        synchronized (persistentWatches) {
            return new ArrayList<>(persistentWatches.keySet());
        }
    }

    List<String> getPersistentRecursiveWatchList() {
        synchronized (persistentRecursiveWatches) {
            return new ArrayList<>(persistentRecursiveWatches.keySet());
        }
    }

    Map<String, Set<Watcher>> getDataWatches() {
        return dataWatches;
    }

    Map<String, Set<Watcher>> getExistWatches() {
        return existWatches;
    }

    Map<String, Set<Watcher>> getChildWatches() {
        return childWatches;
    }

    Map<String, Set<Watcher>> getPersistentWatches() {
        return persistentWatches;
    }

    Map<String, Set<Watcher>> getPersistentRecursiveWatches() {
        return persistentRecursiveWatches;
    }

    private void addTo(Set<Watcher> from, Set<Watcher> to) {
        if (from != null) {
            to.addAll(from);
        }
    }

    public Map<Watcher.Event.EventType, Set<Watcher>> removeWatcher(
        String clientPath,
        Watcher watcher,
        Watcher.WatcherType watcherType,
        boolean local,
        int rc
    ) throws KeeperException {
        // Validate the provided znode path contains the given watcher of
        // watcherType
        containsWatcher(clientPath, watcher, watcherType);

        Map<Watcher.Event.EventType, Set<Watcher>> removedWatchers = new HashMap<>();
        HashSet<Watcher> childWatchersToRem = new HashSet<>();
        removedWatchers.put(Watcher.Event.EventType.ChildWatchRemoved, childWatchersToRem);
        HashSet<Watcher> dataWatchersToRem = new HashSet<>();
        removedWatchers.put(Watcher.Event.EventType.DataWatchRemoved, dataWatchersToRem);
        HashSet<Watcher> persistentWatchersToRem = new HashSet<>();
        removedWatchers.put(Watcher.Event.EventType.PersistentWatchRemoved, persistentWatchersToRem);
        boolean removedWatcher = false;
        switch (watcherType) {
        case Children: {
            synchronized (childWatches) {
                removedWatcher = removeWatches(childWatches, watcher, clientPath, local, rc, childWatchersToRem);
            }
            break;
        }
        case Data: {
            synchronized (dataWatches) {
                removedWatcher = removeWatches(dataWatches, watcher, clientPath, local, rc, dataWatchersToRem);
            }

            synchronized (existWatches) {
                boolean removedDataWatcher = removeWatches(existWatches, watcher, clientPath, local, rc, dataWatchersToRem);
                removedWatcher |= removedDataWatcher;
            }
            break;
        }
        case Any: {
            synchronized (childWatches) {
                removedWatcher = removeWatches(childWatches, watcher, clientPath, local, rc, childWatchersToRem);
            }

            synchronized (dataWatches) {
                boolean removedDataWatcher = removeWatches(dataWatches, watcher, clientPath, local, rc, dataWatchersToRem);
                removedWatcher |= removedDataWatcher;
            }

            synchronized (existWatches) {
                boolean removedDataWatcher = removeWatches(existWatches, watcher, clientPath, local, rc, dataWatchersToRem);
                removedWatcher |= removedDataWatcher;
            }

            synchronized (persistentWatches) {
                boolean removedPersistentWatcher = removeWatches(persistentWatches,
                        watcher, clientPath, local, rc, persistentWatchersToRem);
                removedWatcher |= removedPersistentWatcher;
            }

            synchronized (persistentRecursiveWatches) {
                boolean removedPersistentRecursiveWatcher = removeWatches(persistentRecursiveWatches,
                        watcher, clientPath, local, rc, persistentWatchersToRem);
                removedWatcher |= removedPersistentRecursiveWatcher;
            }
        }
        }
        // Watcher function doesn't exists for the specified params
        if (!removedWatcher) {
            throw new KeeperException.NoWatcherException(clientPath);
        }
        return removedWatchers;
    }

    private boolean contains(String path, Watcher watcherObj, Map<String, Set<Watcher>> pathVsWatchers) {
        boolean watcherExists = true;
        if (pathVsWatchers == null || pathVsWatchers.size() == 0) {
            watcherExists = false;
        } else {
            Set<Watcher> watchers = pathVsWatchers.get(path);
            if (watchers == null) {
                watcherExists = false;
            } else if (watcherObj == null) {
                watcherExists = watchers.size() > 0;
            } else {
                watcherExists = watchers.contains(watcherObj);
            }
        }
        return watcherExists;
    }

    /**
     * Validate the provided znode path contains the given watcher and
     * watcherType
     *
     * @param path
     *            - client path
     * @param watcher
     *            - watcher object reference
     * @param watcherType
     *            - type of the watcher
     * @throws KeeperException.NoWatcherException
     */
    void containsWatcher(String path, Watcher watcher, Watcher.WatcherType watcherType) throws
            KeeperException.NoWatcherException {
        boolean containsWatcher = false;
        switch (watcherType) {
        case Children: {
            synchronized (childWatches) {
                containsWatcher = contains(path, watcher, childWatches);
            }

            synchronized (persistentWatches) {
                boolean contains_temp = contains(path, watcher,
                        persistentWatches);
                containsWatcher |= contains_temp;
            }

            synchronized (persistentRecursiveWatches) {
                boolean contains_temp = contains(path, watcher,
                        persistentRecursiveWatches);
                containsWatcher |= contains_temp;
            }
            break;
        }
        case Data: {
            synchronized (dataWatches) {
                containsWatcher = contains(path, watcher, dataWatches);
            }

            synchronized (existWatches) {
                boolean contains_temp = contains(path, watcher, existWatches);
                containsWatcher |= contains_temp;
            }

            synchronized (persistentWatches) {
                boolean contains_temp = contains(path, watcher,
                        persistentWatches);
                containsWatcher |= contains_temp;
            }

            synchronized (persistentRecursiveWatches) {
                boolean contains_temp = contains(path, watcher,
                        persistentRecursiveWatches);
                containsWatcher |= contains_temp;
            }
            break;
        }
        case Any: {
            synchronized (childWatches) {
                containsWatcher = contains(path, watcher, childWatches);
            }

            synchronized (dataWatches) {
                boolean contains_temp = contains(path, watcher, dataWatches);
                containsWatcher |= contains_temp;
            }

            synchronized (existWatches) {
                boolean contains_temp = contains(path, watcher, existWatches);
                containsWatcher |= contains_temp;
            }

            synchronized (persistentWatches) {
                boolean contains_temp = contains(path, watcher,
                        persistentWatches);
                containsWatcher |= contains_temp;
            }

            synchronized (persistentRecursiveWatches) {
                boolean contains_temp = contains(path, watcher,
                        persistentRecursiveWatches);
                containsWatcher |= contains_temp;
            }
        }
        }
        // Watcher function doesn't exists for the specified params
        if (!containsWatcher) {
            throw new KeeperException.NoWatcherException(path);
        }
    }

    protected boolean removeWatches(
        Map<String, Set<Watcher>> pathVsWatcher,
        Watcher watcher,
        String path,
        boolean local,
        int rc,
        Set<Watcher> removedWatchers) throws KeeperException {
        if (!local && rc != KeeperException.Code.OK.intValue()) {
            throw KeeperException.create(KeeperException.Code.get(rc), path);
        }
        boolean success = false;
        // When local flag is true, remove watchers for the given path
        // irrespective of rc. Otherwise shouldn't remove watchers locally
        // when sees failure from server.
        if (rc == KeeperException.Code.OK.intValue() || (local && rc != KeeperException.Code.OK.intValue())) {
            // Remove all the watchers for the given path
            if (watcher == null) {
                Set<Watcher> pathWatchers = pathVsWatcher.remove(path);
                if (pathWatchers != null) {
                    // found path watchers
                    removedWatchers.addAll(pathWatchers);
                    success = true;
                }
            } else {
                Set<Watcher> watchers = pathVsWatcher.get(path);
                if (watchers != null) {
                    if (watchers.remove(watcher)) {
                        // found path watcher
                        removedWatchers.add(watcher);
                        // cleanup <path vs watchlist>
                        if (watchers.size() <= 0) {
                            pathVsWatcher.remove(path);
                        }
                        success = true;
                    }
                }
            }
        }
        return success;
    }

    /* (non-Javadoc)
     * @see org.apache.zookeeper.ClientWatchManager#materialize(Event.KeeperState,
     *                                                        Event.EventType, java.lang.String)
     */
    @Override
    public Set<Watcher> materialize(
        Watcher.Event.KeeperState state,
        Watcher.Event.EventType type,
        String clientPath
    ) {
        final Set<Watcher> result = new HashSet<>();
<<<<<<< HEAD
        // 根据EventType，从对应类型的watches集合取出对应path的Watcher
=======
        // 从WatchManager取出删除path节点的watcher
>>>>>>> 3c573f79
        switch (type) {
        case None:
            // 默认watcher
            if (defaultWatcher != null) {
                result.add(defaultWatcher);
            }

            // disableAutoWatchReset true 默认关闭自动watch重置
            // 非连接状态，进行watcher清理
            boolean clear = disableAutoWatchReset && state != Watcher.Event.KeeperState.SyncConnected;
            synchronized (dataWatches) {
                for (Set<Watcher> ws : dataWatches.values()) {
                    result.addAll(ws);
                }
                if (clear) {
                    dataWatches.clear();
                }
            }

            synchronized (existWatches) {
                for (Set<Watcher> ws : existWatches.values()) {
                    result.addAll(ws);
                }
                if (clear) {
                    existWatches.clear();
                }
            }

            synchronized (childWatches) {
                for (Set<Watcher> ws : childWatches.values()) {
                    result.addAll(ws);
                }
                if (clear) {
                    childWatches.clear();
                }
            }

            synchronized (persistentWatches) {
                for (Set<Watcher> ws: persistentWatches.values()) {
                    result.addAll(ws);
                }
            }

            synchronized (persistentRecursiveWatches) {
                for (Set<Watcher> ws: persistentRecursiveWatches.values()) {
                    result.addAll(ws);
                }
            }

            return result;
            /**
<<<<<<< HEAD
             * NodeDataChanged、NodeCreated:
             * getData、exist的watcher
=======
             * 节点修改、创建
>>>>>>> 3c573f79
             */
        case NodeDataChanged:
        case NodeCreated:
            synchronized (dataWatches) {
                addTo(dataWatches.remove(clientPath), result);
            }
            synchronized (existWatches) {
                addTo(existWatches.remove(clientPath), result);
            }
            addPersistentWatches(clientPath, result);
            break;
            /**
             * NodeChildrenChanged:
             * getChildren的watcher
             */
        case NodeChildrenChanged:
            synchronized (childWatches) {
                addTo(childWatches.remove(clientPath), result);
            }
            addPersistentWatches(clientPath, result);
            break;
            /**
             * NodeDeleted:
             * getData、exist、getChildren的watcher
             */
        case NodeDeleted:
            synchronized (dataWatches) {
                addTo(dataWatches.remove(clientPath), result);
            }
            // TODO This shouldn't be needed, but just in case
            synchronized (existWatches) {
                Set<Watcher> list = existWatches.remove(clientPath);
                if (list != null) {
                    addTo(list, result);
                    LOG.warn("We are triggering an exists watch for delete! Shouldn't happen!");
                }
            }
            synchronized (childWatches) {
                addTo(childWatches.remove(clientPath), result);
            }
            addPersistentWatches(clientPath, result);
            break;
        default:
            String errorMsg = String.format(
                "Unhandled watch event type %s with state %s on path %s",
                type,
                state,
                clientPath);
            LOG.error(errorMsg);
            throw new RuntimeException(errorMsg);
        }

        return result;
    }

    private void addPersistentWatches(String clientPath, Set<Watcher> result) {
        synchronized (persistentWatches) {
            addTo(persistentWatches.get(clientPath), result);
        }
        synchronized (persistentRecursiveWatches) {
            for (String path : PathParentIterator.forAll(clientPath).asIterable()) {
                addTo(persistentRecursiveWatches.get(path), result);
            }
        }
    }
}<|MERGE_RESOLUTION|>--- conflicted
+++ resolved
@@ -348,11 +348,8 @@
         String clientPath
     ) {
         final Set<Watcher> result = new HashSet<>();
-<<<<<<< HEAD
         // 根据EventType，从对应类型的watches集合取出对应path的Watcher
-=======
         // 从WatchManager取出删除path节点的watcher
->>>>>>> 3c573f79
         switch (type) {
         case None:
             // 默认watcher
@@ -404,12 +401,8 @@
 
             return result;
             /**
-<<<<<<< HEAD
              * NodeDataChanged、NodeCreated:
              * getData、exist的watcher
-=======
-             * 节点修改、创建
->>>>>>> 3c573f79
              */
         case NodeDataChanged:
         case NodeCreated:
