/*
 * Licensed to the Apache Software Foundation (ASF) under one
 * or more contributor license agreements.  See the NOTICE file
 * distributed with this work for additional information
 * regarding copyright ownership.  The ASF licenses this file
 * to you under the Apache License, Version 2.0 (the
 * "License"); you may not use this file except in compliance
 * with the License.  You may obtain a copy of the License at
 *
 *     http://www.apache.org/licenses/LICENSE-2.0
 *
 * Unless required by applicable law or agreed to in writing, software
 * distributed under the License is distributed on an "AS IS" BASIS,
 * WITHOUT WARRANTIES OR CONDITIONS OF ANY KIND, either express or implied.
 * See the License for the specific language governing permissions and
 * limitations under the License.
 */

package org.apache.zookeeper;

import java.io.IOException;
import java.net.InetSocketAddress;
import java.net.Socket;
import java.net.SocketAddress;
import java.nio.ByteBuffer;
import java.nio.channels.SelectionKey;
import java.nio.channels.Selector;
import java.nio.channels.SocketChannel;
import java.nio.channels.UnresolvedAddressException;
import java.nio.channels.UnsupportedAddressTypeException;
import java.util.Iterator;
import java.util.Queue;
import java.util.Set;
import java.util.concurrent.LinkedBlockingDeque;
import org.apache.zookeeper.ClientCnxn.EndOfStreamException;
import org.apache.zookeeper.ClientCnxn.Packet;
import org.apache.zookeeper.ZooDefs.OpCode;
import org.apache.zookeeper.client.ZKClientConfig;
import org.slf4j.Logger;
import org.slf4j.LoggerFactory;

public class ClientCnxnSocketNIO extends ClientCnxnSocket {

    private static final Logger LOG = LoggerFactory.getLogger(ClientCnxnSocketNIO.class);
    /**
     * 打开Selector
     */
    private final Selector selector = Selector.open();

    private SelectionKey sockKey;

    private SocketAddress localSocketAddress;

    private SocketAddress remoteSocketAddress;

    ClientCnxnSocketNIO(ZKClientConfig clientConfig) throws IOException {
        this.clientConfig = clientConfig;
        initProperties();
    }

    @Override
    boolean isConnected() {
        return sockKey != null;
    }

    /**
     * 进行正常请求通信的报文读取
     * @throws InterruptedException
     * @throws IOException
     */
    void doIO(Queue<Packet> pendingQueue, ClientCnxn cnxn) throws InterruptedException, IOException {
        SocketChannel sock = (SocketChannel) sockKey.channel();
        if (sock == null) {
            throw new IOException("Socket is null!");
        }
        // 有信息接收
        if (sockKey.isReadable()) {
            // 读取二进制字节到incomingBuffer
            int rc = sock.read(incomingBuffer);
            if (rc < 0) {
                throw new EndOfStreamException("Unable to read additional data from server sessionid 0x"
                                               + Long.toHexString(sessionId)
                                               + ", likely server has closed socket");
            }
            // buffer没有空位=本次需要已经读取完（len or 内容）
            if (!incomingBuffer.hasRemaining()) {
                // 把position复位到第一位，准备开始查看
                incomingBuffer.flip();

                // 第1次是length，所以是lenBuffer
                if (incomingBuffer == lenBuffer) {
                    recvCount.getAndIncrement();
                    // 报文长度，并创建对应长度的incomingBuffer
                    readLength();
                // 未初始化完，证明接收的是Connect响应（注册session）
                } else if (!initialized) {
                    readConnectResult();
                    enableRead();
                    if (findSendablePacket(outgoingQueue, sendThread.tunnelAuthInProgress()) != null) {
                        // Since SASL authentication has completed (if client is configured to do so),
                        // outgoing packets waiting in the outgoingQueue can now be sent.
                        enableWrite();
                    }
                    lenBuffer.clear();
                    incomingBuffer = lenBuffer;
                    updateLastHeard();
                    initialized = true;
                // 正常响应
                } else {
                    // 对内容进行解析
                    sendThread.readResponse(incomingBuffer);
                    lenBuffer.clear();
                    // 下一次读取先读len
                    incomingBuffer = lenBuffer;
                    updateLastHeard();
                }
            }
        }
        // 可以发送消息
        if (sockKey.isWritable()) {
            // 从outgoingQueue取出发送的消息，注意只有已全部发送packet才会从队列出去
            Packet p = findSendablePacket(outgoingQueue, sendThread.tunnelAuthInProgress());

            // 有需要发送的
            if (p != null) {
                updateLastSend();
                // If we already started writing p, p.bb will already exist
                // 当前请求Packet 第1次进入，是没有创建的buffer，所以先创建对应的buffer
                if (p.bb == null) {
                    if ((p.requestHeader != null)
                        && (p.requestHeader.getType() != OpCode.ping)
                        && (p.requestHeader.getType() != OpCode.auth)) {
                        p.requestHeader.setXid(cnxn.getXid());
                    }
                    // 创建ByteBuffer，把内容序列化
                    p.createBB();
                }
                // 把buffer内容写入socket
                sock.write(p.bb);
                // buffer没有空位，就是packet的内容已全部发送
                /**
                 * 发送完成，从outGoingQueue出去，放到pendingQueue
                 */
                if (!p.bb.hasRemaining()) {
                    sentCount.getAndIncrement();
                    // 从outgoingQueue移除
                    outgoingQueue.removeFirstOccurrence(p);
                    if (p.requestHeader != null
                        && p.requestHeader.getType() != OpCode.ping
                        && p.requestHeader.getType() != OpCode.auth) {
                        // packet放入到pendingQueue
                        synchronized (pendingQueue) {
                            pendingQueue.add(p);
                        }
                    }
                }
            }
            if (outgoingQueue.isEmpty()) {
                // No more packets to send: turn off write interest flag.
                // Will be turned on later by a later call to enableWrite(),
                // from within ZooKeeperSaslClient (if client is configured
                // to attempt SASL authentication), or in either doIO() or
                // in doTransport() if not.
                disableWrite();
            } else if (!initialized && p != null && !p.bb.hasRemaining()) {
                // On initial connection, write the complete connect request
                // packet, but then disable further writes until after
                // receiving a successful connection response.  If the
                // session is expired, then the server sends the expiration
                // response and immediately closes its end of the socket.  If
                // the client is simultaneously writing on its end, then the
                // TCP stack may choose to abort with RST, in which case the
                // client would never receive the session expired event.  See
                // http://docs.oracle.com/javase/6/docs/technotes/guides/net/articles/connection_release.html
                disableWrite();
            } else {
                // Just in case
                enableWrite();
            }
        }
    }

    private Packet findSendablePacket(LinkedBlockingDeque<Packet> outgoingQueue, boolean tunneledAuthInProgres) {
        if (outgoingQueue.isEmpty()) {
            return null;
        }
        // If we've already starting sending the first packet, we better finish
        if (outgoingQueue.getFirst().bb != null || !tunneledAuthInProgres) {
            return outgoingQueue.getFirst();
        }
        // Since client's authentication with server is in progress,
        // send only the null-header packet queued by primeConnection().
        // This packet must be sent so that the SASL authentication process
        // can proceed, but all other packets should wait until
        // SASL authentication completes.
        Iterator<Packet> iter = outgoingQueue.iterator();
        while (iter.hasNext()) {
            Packet p = iter.next();
            if (p.requestHeader == null) {
                // We've found the priming-packet. Move it to the beginning of the queue.
                iter.remove();
                outgoingQueue.addFirst(p);
                return p;
            } else {
                // Non-priming packet: defer it until later, leaving it in the queue
                // until authentication completes.
                LOG.debug("Deferring non-priming packet {} until SASL authentication completes.", p);
            }
        }
        return null;
    }

    @Override
    void cleanup() {

        if (sockKey != null) {
            // 主动断开连接
            SocketChannel sock = (SocketChannel) sockKey.channel();
            sockKey.cancel();
            try {
                // 输入流关闭
                sock.socket().shutdownInput();
            } catch (IOException e) {
                LOG.debug("Ignoring exception during shutdown input", e);
            }
            try {
                // 输出流关闭
                sock.socket().shutdownOutput();
            } catch (IOException e) {
                LOG.debug("Ignoring exception during shutdown output", e);
            }
            try {
                // socket关闭
                sock.socket().close();
            } catch (IOException e) {
                LOG.debug("Ignoring exception during socket close", e);
            }
            try {
                // channel关闭
                sock.close();
            } catch (IOException e) {
                LOG.debug("Ignoring exception during channel close", e);
            }
        }
        try {
            Thread.sleep(100);
        } catch (InterruptedException e) {
            LOG.debug("SendThread interrupted during sleep, ignoring");
        }
        sockKey = null;
    }

    @Override
    void close() {
        try {
            if (LOG.isTraceEnabled()) {
                LOG.trace("Doing client selector close");
            }

            selector.close();

            if (LOG.isTraceEnabled()) {
                LOG.trace("Closed client selector");
            }
        } catch (IOException e) {
            LOG.warn("Ignoring exception during selector close", e);
        }
    }

    /**
     * create a socket channel.
     * @return the created socket channel
     * @throws IOException
     */
    SocketChannel createSock() throws IOException {
        SocketChannel sock;
        sock = SocketChannel.open(); // 打开一个 SocketChannel
        sock.configureBlocking(false); // 非堵塞
        sock.socket().setSoLinger(false, -1);
        sock.socket().setTcpNoDelay(true); // tcp no delay
        return sock;
    }

    /**
     * register with the selection and connect
     * @param sock the {@link SocketChannel}
     * @param addr the address of remote host
     * @throws IOException
     */
    void registerAndConnect(SocketChannel sock, InetSocketAddress addr) throws IOException {
        // 1. SocketChannel注册到Selector上，监听一个OP_CONNECT 建立连接事件
        sockKey = sock.register(selector, SelectionKey.OP_CONNECT);
        // 2. 马上连接
        boolean immediateConnect = sock.connect(addr);
        if (immediateConnect) {
            sendThread.primeConnection();
        }
    }

    @Override
    void connect(InetSocketAddress addr) throws IOException {
        // 1. 打开一个 SocketChannel
        SocketChannel sock = createSock();
        try {
            // 2. 把channel注册到Selector监听OP_CONNNECT，然后发起连接
            registerAndConnect(sock, addr);
        } catch (UnresolvedAddressException | UnsupportedAddressTypeException | SecurityException | IOException e) {
            LOG.error("Unable to open socket to {}", addr);
            sock.close();
            throw e;
        }
        // 连接未初始化完
        initialized = false;

        /*
         * Reset incomingBuffer
         */
        lenBuffer.clear();
        // 3. 刚建立连接（初始，未有报文），incomingBuffer == lenBuffer
        // 就是收到初始部分是数据的长度
        incomingBuffer = lenBuffer;
    }

    /**
     * Returns the address to which the socket is connected.
     *
     * @return ip address of the remote side of the connection or null if not
     *         connected
     */
    @Override
    SocketAddress getRemoteSocketAddress() {
        return remoteSocketAddress;
    }

    /**
     * Returns the local address to which the socket is bound.
     *
     * @return ip address of the remote side of the connection or null if not
     *         connected
     */
    @Override
    SocketAddress getLocalSocketAddress() {
        return localSocketAddress;
    }

    private void updateSocketAddresses() {
        Socket socket = ((SocketChannel) sockKey.channel()).socket();
        localSocketAddress = socket.getLocalSocketAddress();
        remoteSocketAddress = socket.getRemoteSocketAddress();
    }

    @Override
    void packetAdded() {
        wakeupCnxn();
    }

    @Override
    void onClosing() {
        wakeupCnxn();
    }

    private synchronized void wakeupCnxn() {
        selector.wakeup();
    }

    @Override
    void doTransport(
        int waitTimeOut,
        Queue<Packet> pendingQueue,
        ClientCnxn cnxn) throws IOException, InterruptedException {
        // selector阻塞等待
        selector.select(waitTimeOut);
        Set<SelectionKey> selected;
        synchronized (this) {
            selected = selector.selectedKeys();
        }
        // Everything below and until we get back to the select is
        // non blocking, so time is effectively a constant. That is
        // Why we just have to do this once, here
        updateNow();
        for (SelectionKey k : selected) {
            SocketChannel sc = ((SocketChannel) k.channel());
            // 建立连接
            if ((k.readyOps() & SelectionKey.OP_CONNECT) != 0) {
                if (sc.finishConnect()) {
                    updateLastSendAndHeard();
                    updateSocketAddresses();
                    /**
                     * 1。发送ConnectRequest进行注册session
                     * 2。改为监听OP_READ 和OP_WRITE
                     */
                    sendThread.primeConnection();
                }
<<<<<<< HEAD
            // 正常请求
=======
            // 可写可读
>>>>>>> 3c573f79
            } else if ((k.readyOps() & (SelectionKey.OP_READ | SelectionKey.OP_WRITE)) != 0) {
                doIO(pendingQueue, cnxn);
            }
        }
        if (sendThread.getZkState().isConnected()) {
            if (findSendablePacket(outgoingQueue, sendThread.tunnelAuthInProgress()) != null) {
                enableWrite();
            }
        }
        selected.clear();
    }

    //TODO should this be synchronized?
    @Override
    void testableCloseSocket() throws IOException {
        LOG.info("testableCloseSocket() called");
        // sockKey may be concurrently accessed by multiple
        // threads. We use tmp here to avoid a race condition
        SelectionKey tmp = sockKey;
        if (tmp != null) {
            ((SocketChannel) tmp.channel()).socket().close();
        }
    }

    @Override
    void saslCompleted() {
        enableWrite();
    }

    synchronized void enableWrite() {
        int i = sockKey.interestOps();
        if ((i & SelectionKey.OP_WRITE) == 0) {
            sockKey.interestOps(i | SelectionKey.OP_WRITE);
        }
    }

    private synchronized void disableWrite() {
        int i = sockKey.interestOps();
        if ((i & SelectionKey.OP_WRITE) != 0) {
            sockKey.interestOps(i & (~SelectionKey.OP_WRITE));
        }
    }

    private synchronized void enableRead() {
        int i = sockKey.interestOps();
        if ((i & SelectionKey.OP_READ) == 0) {
            sockKey.interestOps(i | SelectionKey.OP_READ);
        }
    }

    @Override
    void connectionPrimed() {
        sockKey.interestOps(SelectionKey.OP_READ | SelectionKey.OP_WRITE);
    }

    Selector getSelector() {
        return selector;
    }

    @Override
    void sendPacket(Packet p) throws IOException {
        SocketChannel sock = (SocketChannel) sockKey.channel();
        if (sock == null) {
            throw new IOException("Socket is null!");
        }
        p.createBB();
        ByteBuffer pbb = p.bb;
        sock.write(pbb);
    }

}<|MERGE_RESOLUTION|>--- conflicted
+++ resolved
@@ -391,11 +391,7 @@
                      */
                     sendThread.primeConnection();
                 }
-<<<<<<< HEAD
             // 正常请求
-=======
-            // 可写可读
->>>>>>> 3c573f79
             } else if ((k.readyOps() & (SelectionKey.OP_READ | SelectionKey.OP_WRITE)) != 0) {
                 doIO(pendingQueue, cnxn);
             }
