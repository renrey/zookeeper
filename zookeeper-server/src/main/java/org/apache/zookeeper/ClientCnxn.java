/*
 * Licensed to the Apache Software Foundation (ASF) under one
 * or more contributor license agreements.  See the NOTICE file
 * distributed with this work for additional information
 * regarding copyright ownership.  The ASF licenses this file
 * to you under the Apache License, Version 2.0 (the
 * "License"); you may not use this file except in compliance
 * with the License.  You may obtain a copy of the License at
 *
 *     http://www.apache.org/licenses/LICENSE-2.0
 *
 * Unless required by applicable law or agreed to in writing, software
 * distributed under the License is distributed on an "AS IS" BASIS,
 * WITHOUT WARRANTIES OR CONDITIONS OF ANY KIND, either express or implied.
 * See the License for the specific language governing permissions and
 * limitations under the License.
 */

package org.apache.zookeeper;

import edu.umd.cs.findbugs.annotations.SuppressFBWarnings;
import java.io.BufferedReader;
import java.io.ByteArrayOutputStream;
import java.io.IOException;
import java.io.InputStreamReader;
import java.net.ConnectException;
import java.net.InetSocketAddress;
import java.net.Socket;
import java.net.SocketAddress;
import java.nio.ByteBuffer;
import java.util.ArrayDeque;
import java.util.ArrayList;
import java.util.Collections;
import java.util.HashSet;
import java.util.Iterator;
import java.util.List;
import java.util.Map;
import java.util.Map.Entry;
import java.util.Queue;
import java.util.Set;
import java.util.concurrent.CopyOnWriteArraySet;
import java.util.concurrent.LinkedBlockingDeque;
import java.util.concurrent.LinkedBlockingQueue;
import java.util.concurrent.ThreadLocalRandom;
import javax.security.auth.login.LoginException;
import javax.security.sasl.SaslException;
import org.apache.jute.BinaryInputArchive;
import org.apache.jute.BinaryOutputArchive;
import org.apache.jute.Record;
import org.apache.zookeeper.AsyncCallback.ACLCallback;
import org.apache.zookeeper.AsyncCallback.AllChildrenNumberCallback;
import org.apache.zookeeper.AsyncCallback.Children2Callback;
import org.apache.zookeeper.AsyncCallback.ChildrenCallback;
import org.apache.zookeeper.AsyncCallback.Create2Callback;
import org.apache.zookeeper.AsyncCallback.DataCallback;
import org.apache.zookeeper.AsyncCallback.EphemeralsCallback;
import org.apache.zookeeper.AsyncCallback.MultiCallback;
import org.apache.zookeeper.AsyncCallback.StatCallback;
import org.apache.zookeeper.AsyncCallback.StringCallback;
import org.apache.zookeeper.AsyncCallback.VoidCallback;
import org.apache.zookeeper.KeeperException.Code;
import org.apache.zookeeper.OpResult.ErrorResult;
import org.apache.zookeeper.Watcher.Event;
import org.apache.zookeeper.Watcher.Event.EventType;
import org.apache.zookeeper.Watcher.Event.KeeperState;
import org.apache.zookeeper.ZooDefs.OpCode;
import org.apache.zookeeper.ZooKeeper.States;
import org.apache.zookeeper.ZooKeeper.WatchRegistration;
import org.apache.zookeeper.client.HostProvider;
import org.apache.zookeeper.client.ZKClientConfig;
import org.apache.zookeeper.client.ZooKeeperSaslClient;
import org.apache.zookeeper.common.Time;
import org.apache.zookeeper.proto.AuthPacket;
import org.apache.zookeeper.proto.ConnectRequest;
import org.apache.zookeeper.proto.Create2Response;
import org.apache.zookeeper.proto.CreateResponse;
import org.apache.zookeeper.proto.ExistsResponse;
import org.apache.zookeeper.proto.GetACLResponse;
import org.apache.zookeeper.proto.GetAllChildrenNumberResponse;
import org.apache.zookeeper.proto.GetChildren2Response;
import org.apache.zookeeper.proto.GetChildrenResponse;
import org.apache.zookeeper.proto.GetDataResponse;
import org.apache.zookeeper.proto.GetEphemeralsResponse;
import org.apache.zookeeper.proto.GetSASLRequest;
import org.apache.zookeeper.proto.ReplyHeader;
import org.apache.zookeeper.proto.RequestHeader;
import org.apache.zookeeper.proto.SetACLResponse;
import org.apache.zookeeper.proto.SetDataResponse;
import org.apache.zookeeper.proto.SetWatches;
import org.apache.zookeeper.proto.SetWatches2;
import org.apache.zookeeper.proto.WatcherEvent;
import org.apache.zookeeper.server.ByteBufferInputStream;
import org.apache.zookeeper.server.ZooKeeperThread;
import org.apache.zookeeper.server.ZooTrace;
import org.slf4j.Logger;
import org.slf4j.LoggerFactory;
import org.slf4j.MDC;

/**
 * This class manages the socket i/o for the client. ClientCnxn maintains a list
 * of available servers to connect to and "transparently" switches servers it is
 * connected to as needed.
 *
 */
@SuppressFBWarnings({"EI_EXPOSE_REP", "EI_EXPOSE_REP2"})
public class ClientCnxn {

    private static final Logger LOG = LoggerFactory.getLogger(ClientCnxn.class);

    /* ZOOKEEPER-706: If a session has a large number of watches set then
     * attempting to re-establish those watches after a connection loss may
     * fail due to the SetWatches request exceeding the server's configured
     * jute.maxBuffer value. To avoid this we instead split the watch
     * re-establishement across multiple SetWatches calls. This constant
     * controls the size of each call. It is set to 128kB to be conservative
     * with respect to the server's 1MB default for jute.maxBuffer.
     */
    private static final int SET_WATCHES_MAX_LENGTH = 128 * 1024;

    /* predefined xid's values recognized as special by the server */
    // -1 means notification(WATCHER_EVENT)
    public static final int NOTIFICATION_XID = -1;
    // -2 is the xid for pings
    public static final int PING_XID = -2;
    // -4 is the xid for AuthPacket
    public static final int AUTHPACKET_XID = -4;
    // -8 is the xid for setWatch
    public static final int SET_WATCHES_XID = -8;

    static class AuthData {

        AuthData(String scheme, byte[] data) {
            this.scheme = scheme;
            this.data = data;
        }

        String scheme;

        byte[] data;

    }

    private final CopyOnWriteArraySet<AuthData> authInfo = new CopyOnWriteArraySet<AuthData>();

    /**
     * These are the packets that have been sent and are waiting for a response.
     */
    private final Queue<Packet> pendingQueue = new ArrayDeque<>();

    /**
     * These are the packets that need to be sent.
     */
    private final LinkedBlockingDeque<Packet> outgoingQueue = new LinkedBlockingDeque<Packet>();

    private int connectTimeout;

    /**
     * The timeout in ms the client negotiated with the server. This is the
     * "real" timeout, not the timeout request by the client (which may have
     * been increased/decreased by the server which applies bounds to this
     * value.
     */
    private volatile int negotiatedSessionTimeout;

    private int readTimeout;

    private final int sessionTimeout;

    private final ZKWatchManager watchManager;

    private long sessionId;

    private byte[] sessionPasswd;

    /**
     * If true, the connection is allowed to go to r-o mode. This field's value
     * is sent, besides other data, during session creation handshake. If the
     * server on the other side of the wire is partitioned it'll accept
     * read-only clients only.
     */
    private boolean readOnly;

    final String chrootPath;

    final SendThread sendThread;

    final EventThread eventThread;

    /**
     * Set to true when close is called. Latches the connection such that we
     * don't attempt to re-connect to the server if in the middle of closing the
     * connection (client sends session disconnect to server as part of close
     * operation)
     */
    private volatile boolean closing = false;

    /**
     * A set of ZooKeeper hosts this client could connect to.
     */
    private final HostProvider hostProvider;

    /**
     * Is set to true when a connection to a r/w server is established for the
     * first time; never changed afterwards.
     * <p>
     * Is used to handle situations when client without sessionId connects to a
     * read-only server. Such client receives "fake" sessionId from read-only
     * server, but this sessionId is invalid for other servers. So when such
     * client finds a r/w server, it sends 0 instead of fake sessionId during
     * connection handshake and establishes new, valid session.
     * <p>
     * If this field is false (which implies we haven't seen r/w server before)
     * then non-zero sessionId is fake, otherwise it is valid.
     */
    volatile boolean seenRwServerBefore = false;

    public ZooKeeperSaslClient zooKeeperSaslClient;

    private final ZKClientConfig clientConfig;
    /**
     * If any request's response in not received in configured requestTimeout
     * then it is assumed that the response packet is lost.
     */
    private long requestTimeout;

    ZKWatchManager getWatcherManager() {
        return watchManager;
    }

    public long getSessionId() {
        return sessionId;
    }

    public byte[] getSessionPasswd() {
        return sessionPasswd;
    }

    public int getSessionTimeout() {
        return negotiatedSessionTimeout;
    }

    @Override
    public String toString() {
        StringBuilder sb = new StringBuilder();

        SocketAddress local = sendThread.getClientCnxnSocket().getLocalSocketAddress();
        SocketAddress remote = sendThread.getClientCnxnSocket().getRemoteSocketAddress();
        sb.append("sessionid:0x").append(Long.toHexString(getSessionId()))
          .append(" local:").append(local)
          .append(" remoteserver:").append(remote)
          .append(" lastZxid:").append(lastZxid)
          .append(" xid:").append(xid)
          .append(" sent:").append(sendThread.getClientCnxnSocket().getSentCount())
          .append(" recv:").append(sendThread.getClientCnxnSocket().getRecvCount())
          .append(" queuedpkts:").append(outgoingQueue.size())
          .append(" pendingresp:").append(pendingQueue.size())
          .append(" queuedevents:").append(eventThread.waitingEvents.size());

        return sb.toString();
    }

    /**
     * This class allows us to pass the headers and the relevant records around.
     */
    static class Packet {

        RequestHeader requestHeader;

        ReplyHeader replyHeader;

        Record request;

        Record response;

        ByteBuffer bb;

        /** Client's view of the path (may differ due to chroot) **/
        String clientPath;
        /** Servers's view of the path (may differ due to chroot) **/
        String serverPath;

        boolean finished;

        AsyncCallback cb;

        Object ctx;

        WatchRegistration watchRegistration;

        public boolean readOnly;

        WatchDeregistration watchDeregistration;

        /** Convenience ctor */
        Packet(
            RequestHeader requestHeader,
            ReplyHeader replyHeader,
            Record request,
            Record response,
            WatchRegistration watchRegistration) {
            this(requestHeader, replyHeader, request, response, watchRegistration, false);
        }

        Packet(
            RequestHeader requestHeader,
            ReplyHeader replyHeader,
            Record request,
            Record response,
            WatchRegistration watchRegistration,
            boolean readOnly) {

            this.requestHeader = requestHeader;
            this.replyHeader = replyHeader;
            this.request = request;
            this.response = response;
            this.readOnly = readOnly;
            this.watchRegistration = watchRegistration;
        }

        public void createBB() {
            try {
                ByteArrayOutputStream baos = new ByteArrayOutputStream();
                BinaryOutputArchive boa = BinaryOutputArchive.getArchive(baos);
                boa.writeInt(-1, "len"); // We'll fill this in later
                if (requestHeader != null) {
                    requestHeader.serialize(boa, "header");
                }
                if (request instanceof ConnectRequest) {
                    request.serialize(boa, "connect");
                    // append "am-I-allowed-to-be-readonly" flag
                    boa.writeBool(readOnly, "readOnly");
                } else if (request != null) {
                    request.serialize(boa, "request");
                }
                baos.close();
                this.bb = ByteBuffer.wrap(baos.toByteArray());
                this.bb.putInt(this.bb.capacity() - 4);
                this.bb.rewind();
            } catch (IOException e) {
                LOG.warn("Unexpected exception", e);
            }
        }

        @Override
        public String toString() {
            StringBuilder sb = new StringBuilder();

            sb.append("clientPath:" + clientPath);
            sb.append(" serverPath:" + serverPath);
            sb.append(" finished:" + finished);

            sb.append(" header:: " + requestHeader);
            sb.append(" replyHeader:: " + replyHeader);
            sb.append(" request:: " + request);
            sb.append(" response:: " + response);

            // jute toString is horrible, remove unnecessary newlines
            return sb.toString().replaceAll("\r*\n+", " ");
        }

    }

    /**
     * Creates a connection object. The actual network connect doesn't get
     * established until needed. The start() instance method must be called
     * subsequent to construction.
     *
     * @param chrootPath the chroot of this client. Should be removed from this Class in ZOOKEEPER-838
     * @param hostProvider the list of ZooKeeper servers to connect to
     * @param sessionTimeout the timeout for connections.
     * @param clientConfig the client configuration.
     * @param defaultWatcher default watcher for this connection
     * @param clientCnxnSocket the socket implementation used (e.g. NIO/Netty)
     * @param canBeReadOnly whether the connection is allowed to go to read-only mode in case of partitioning
     */
    public ClientCnxn(
        String chrootPath,
        HostProvider hostProvider,
        int sessionTimeout,
        ZKClientConfig clientConfig,
        Watcher defaultWatcher,
        ClientCnxnSocket clientCnxnSocket,
        boolean canBeReadOnly
    ) throws IOException {
        this(
            chrootPath,
            hostProvider,
            sessionTimeout,
            clientConfig,
            defaultWatcher,
            clientCnxnSocket,
            0,
            new byte[16],
            canBeReadOnly);
    }

    /**
     * Creates a connection object. The actual network connect doesn't get
     * established until needed. The start() instance method must be called
     * subsequent to construction.
     *
     * @param chrootPath the chroot of this client. Should be removed from this Class in ZOOKEEPER-838
     * @param hostProvider the list of ZooKeeper servers to connect to
     * @param sessionTimeout the timeout for connections.
     * @param clientConfig the client configuration.
     * @param defaultWatcher default watcher for this connection
     * @param clientCnxnSocket the socket implementation used (e.g. NIO/Netty)
     * @param sessionId session id if re-establishing session
     * @param sessionPasswd session passwd if re-establishing session
     * @param canBeReadOnly whether the connection is allowed to go to read-only mode in case of partitioning
     * @throws IOException in cases of broken network
     */
    public ClientCnxn(
        String chrootPath,
        HostProvider hostProvider,
        int sessionTimeout,
        ZKClientConfig clientConfig,
        Watcher defaultWatcher,
        ClientCnxnSocket clientCnxnSocket,
        long sessionId,
        byte[] sessionPasswd,
        boolean canBeReadOnly
    ) throws IOException {
        this.chrootPath = chrootPath;
        this.hostProvider = hostProvider;
        this.sessionTimeout = sessionTimeout;
        this.clientConfig = clientConfig;
        this.sessionId = sessionId;
        this.sessionPasswd = sessionPasswd;
        this.readOnly = canBeReadOnly;
        // watcher 相关
        this.watchManager = new ZKWatchManager(
                clientConfig.getBoolean(ZKClientConfig.DISABLE_AUTO_WATCH_RESET),
                defaultWatcher);

        this.connectTimeout = sessionTimeout / hostProvider.size();
        this.readTimeout = sessionTimeout * 2 / 3;

        // 负责发送报文的线程
        this.sendThread = new SendThread(clientCnxnSocket);
        // 负责处理执行事件的线程
        this.eventThread = new EventThread();
        // 请求超时时间：zookeeper.request.timeout，默认没有
        initRequestTimeout();
    }

    public void start() {
        /**
         * 发送、通信线程
         * @see org.apache.zookeeper.ClientCnxn.SendThread#run()
         */
        sendThread.start();
        /**
         * 接收通信线程
         * @see org.apache.zookeeper.ClientCnxn.EventThread#run()
         */
        eventThread.start();
    }

    private Object eventOfDeath = new Object();

    private static class WatcherSetEventPair {

        private final Set<Watcher> watchers;
        private final WatchedEvent event;

        public WatcherSetEventPair(Set<Watcher> watchers, WatchedEvent event) {
            this.watchers = watchers;
            this.event = event;
        }

    }

    /**
     * Guard against creating "-EventThread-EventThread-EventThread-..." thread
     * names when ZooKeeper object is being created from within a watcher.
     * See ZOOKEEPER-795 for details.
     */
    private static String makeThreadName(String suffix) {
        String name = Thread.currentThread().getName().replaceAll("-EventThread", "");
        return name + suffix;
    }

    /**
     * Tests that current thread is the main event loop.
     * This method is useful only for tests inside ZooKeeper project
     * it is not a public API intended for use by external applications.
     * @return true if Thread.currentThread() is an EventThread.
     */
    public static boolean isInEventThread() {
        return Thread.currentThread() instanceof EventThread;
    }

    class EventThread extends ZooKeeperThread {

        private final LinkedBlockingQueue<Object> waitingEvents = new LinkedBlockingQueue<Object>();

        /** This is really the queued session state until the event
         * thread actually processes the event and hands it to the watcher.
         * But for all intents and purposes this is the state.
         */
        private volatile KeeperState sessionState = KeeperState.Disconnected;

        private volatile boolean wasKilled = false;
        private volatile boolean isRunning = false;

        EventThread() {
            super(makeThreadName("-EventThread"));
            setDaemon(true);
        }

        public void queueEvent(WatchedEvent event) {
            // 取出并提交Watcher到waitingEvents
            queueEvent(event, null);
        }

        // watcher事件加入队列
        private void queueEvent(WatchedEvent event, Set<Watcher> materializedWatchers) {
            if (event.getType() == EventType.None && sessionState == event.getState()) {
                return;
            }
            sessionState = event.getState();
            final Set<Watcher> watchers;
            if (materializedWatchers == null) {
                // materialize the watchers based on the event
<<<<<<< HEAD
                /**
                 * 获取本次WatchEvent会触发的watcher，并且会把这些watcher从WatcherManager移除！！！
                 * 一般都会执行这里
                 */
=======
                // type为none，返回Zookeeper的默认watcher 和已有watcher，清空已有watcher
>>>>>>> 3c573f79
                watchers = watchManager.materialize(event.getState(), event.getType(), event.getPath());
            } else {
                watchers = new HashSet<>(materializedWatchers);
            }
            /**
             * 封装成WatcherSetEventPair加入waitingEvents
             */
            WatcherSetEventPair pair = new WatcherSetEventPair(watchers, event);
            // queue the pair (watch set & event) for later processing
            // 等于把path对于watchType的watcher取出（删除），提交waitingEvents等待执行回调
            waitingEvents.add(pair);
        }

        public void queueCallback(AsyncCallback cb, int rc, String path, Object ctx) {
            waitingEvents.add(new LocalCallback(cb, rc, path, ctx));
        }

        @SuppressFBWarnings("JLM_JSR166_UTILCONCURRENT_MONITORENTER")
        public void queuePacket(Packet packet) {
            if (wasKilled) {
                synchronized (waitingEvents) {
                    if (isRunning) {
                        waitingEvents.add(packet);
                    } else {
                        processEvent(packet);
                    }
                }
            } else {
                waitingEvents.add(packet);
            }
        }

        public void queueEventOfDeath() {
            waitingEvents.add(eventOfDeath);
        }

        @Override
        @SuppressFBWarnings("JLM_JSR166_UTILCONCURRENT_MONITORENTER")
        public void run() {
            try {
                isRunning = true;
                while (true) {
                    /**
                     * 从waitingEvents堵塞获取，进行处理
                     */
                    Object event = waitingEvents.take();
                    if (event == eventOfDeath) {
                        wasKilled = true;
                    } else {
                        // 执行
                        processEvent(event);
                    }
                    if (wasKilled) {
                        synchronized (waitingEvents) {
                            if (waitingEvents.isEmpty()) {
                                isRunning = false;
                                break;
                            }
                        }
                    }
                }
            } catch (InterruptedException e) {
                LOG.error("Event thread exiting due to interruption", e);
            }

            LOG.info("EventThread shut down for session: 0x{}", Long.toHexString(getSessionId()));
        }

        private void processEvent(Object event) {
            try {
<<<<<<< HEAD
                // watcher事件处理
                if (event instanceof WatcherSetEventPair) {
                    // each watcher will process the event
                    WatcherSetEventPair pair = (WatcherSetEventPair) event;
                    // 使用内置的watcher来处理
=======
                // 执行watcher回调
                if (event instanceof WatcherSetEventPair) {
                    // each watcher will process the event
                    WatcherSetEventPair pair = (WatcherSetEventPair) event;
                    // 执行回调
>>>>>>> 3c573f79
                    for (Watcher watcher : pair.watchers) {
                        try {
                            watcher.process(pair.event);
                        } catch (Throwable t) {
                            LOG.error("Error while calling watcher.", t);
                        }
                    }
                } else if (event instanceof LocalCallback) {
                    LocalCallback lcb = (LocalCallback) event;
                    if (lcb.cb instanceof StatCallback) {
                        ((StatCallback) lcb.cb).processResult(lcb.rc, lcb.path, lcb.ctx, null);
                    } else if (lcb.cb instanceof DataCallback) {
                        ((DataCallback) lcb.cb).processResult(lcb.rc, lcb.path, lcb.ctx, null, null);
                    } else if (lcb.cb instanceof ACLCallback) {
                        ((ACLCallback) lcb.cb).processResult(lcb.rc, lcb.path, lcb.ctx, null, null);
                    } else if (lcb.cb instanceof ChildrenCallback) {
                        ((ChildrenCallback) lcb.cb).processResult(lcb.rc, lcb.path, lcb.ctx, null);
                    } else if (lcb.cb instanceof Children2Callback) {
                        ((Children2Callback) lcb.cb).processResult(lcb.rc, lcb.path, lcb.ctx, null, null);
                    } else if (lcb.cb instanceof StringCallback) {
                        ((StringCallback) lcb.cb).processResult(lcb.rc, lcb.path, lcb.ctx, null);
                    } else if (lcb.cb instanceof AsyncCallback.EphemeralsCallback) {
                        ((AsyncCallback.EphemeralsCallback) lcb.cb).processResult(lcb.rc, lcb.ctx, null);
                    } else if (lcb.cb instanceof AsyncCallback.AllChildrenNumberCallback) {
                        ((AsyncCallback.AllChildrenNumberCallback) lcb.cb).processResult(lcb.rc, lcb.path, lcb.ctx, -1);
                    } else if (lcb.cb instanceof AsyncCallback.MultiCallback) {
                        ((AsyncCallback.MultiCallback) lcb.cb).processResult(lcb.rc, lcb.path, lcb.ctx, Collections.emptyList());
                    } else {
                        ((VoidCallback) lcb.cb).processResult(lcb.rc, lcb.path, lcb.ctx);
                    }
                // 正常请求响应 ，执行定义的callback回调processResult方法
                } else {
                    Packet p = (Packet) event;
                    int rc = 0;
                    String clientPath = p.clientPath;
                    if (p.replyHeader.getErr() != 0) {
                        rc = p.replyHeader.getErr();
                    }
                    if (p.cb == null) {
                        LOG.warn("Somehow a null cb got to EventThread!");
                    } else if (p.response instanceof ExistsResponse
                               || p.response instanceof SetDataResponse
                               || p.response instanceof SetACLResponse) {
                        // 回调
                        StatCallback cb = (StatCallback) p.cb;
                        if (rc == Code.OK.intValue()) {
                            if (p.response instanceof ExistsResponse) {
                                cb.processResult(rc, clientPath, p.ctx, ((ExistsResponse) p.response).getStat());
                            } else if (p.response instanceof SetDataResponse) {
                                cb.processResult(rc, clientPath, p.ctx, ((SetDataResponse) p.response).getStat());
                            } else if (p.response instanceof SetACLResponse) {
                                cb.processResult(rc, clientPath, p.ctx, ((SetACLResponse) p.response).getStat());
                            }
                        } else {
                            cb.processResult(rc, clientPath, p.ctx, null);
                        }
                    } else if (p.response instanceof GetDataResponse) {
                        DataCallback cb = (DataCallback) p.cb;
                        GetDataResponse rsp = (GetDataResponse) p.response;
                        if (rc == Code.OK.intValue()) {
                            cb.processResult(rc, clientPath, p.ctx, rsp.getData(), rsp.getStat());
                        } else {
                            cb.processResult(rc, clientPath, p.ctx, null, null);
                        }
                    } else if (p.response instanceof GetACLResponse) {
                        ACLCallback cb = (ACLCallback) p.cb;
                        GetACLResponse rsp = (GetACLResponse) p.response;
                        if (rc == Code.OK.intValue()) {
                            cb.processResult(rc, clientPath, p.ctx, rsp.getAcl(), rsp.getStat());
                        } else {
                            cb.processResult(rc, clientPath, p.ctx, null, null);
                        }
                    } else if (p.response instanceof GetChildrenResponse) {
                        ChildrenCallback cb = (ChildrenCallback) p.cb;
                        GetChildrenResponse rsp = (GetChildrenResponse) p.response;
                        if (rc == Code.OK.intValue()) {
                            cb.processResult(rc, clientPath, p.ctx, rsp.getChildren());
                        } else {
                            cb.processResult(rc, clientPath, p.ctx, null);
                        }
                    } else if (p.response instanceof GetAllChildrenNumberResponse) {
                        AllChildrenNumberCallback cb = (AllChildrenNumberCallback) p.cb;
                        GetAllChildrenNumberResponse rsp = (GetAllChildrenNumberResponse) p.response;
                        if (rc == Code.OK.intValue()) {
                            cb.processResult(rc, clientPath, p.ctx, rsp.getTotalNumber());
                        } else {
                            cb.processResult(rc, clientPath, p.ctx, -1);
                        }
                    } else if (p.response instanceof GetChildren2Response) {
                        Children2Callback cb = (Children2Callback) p.cb;
                        GetChildren2Response rsp = (GetChildren2Response) p.response;
                        if (rc == Code.OK.intValue()) {
                            cb.processResult(rc, clientPath, p.ctx, rsp.getChildren(), rsp.getStat());
                        } else {
                            cb.processResult(rc, clientPath, p.ctx, null, null);
                        }
                    } else if (p.response instanceof CreateResponse) {
                        StringCallback cb = (StringCallback) p.cb;
                        CreateResponse rsp = (CreateResponse) p.response;
                        if (rc == Code.OK.intValue()) {
                            cb.processResult(
                                rc,
                                clientPath,
                                p.ctx,
                                (chrootPath == null
                                    ? rsp.getPath()
                                    : rsp.getPath().substring(chrootPath.length())));
                        } else {
                            cb.processResult(rc, clientPath, p.ctx, null);
                        }
                    } else if (p.response instanceof Create2Response) {
                        Create2Callback cb = (Create2Callback) p.cb;
                        Create2Response rsp = (Create2Response) p.response;
                        if (rc == Code.OK.intValue()) {
                            cb.processResult(
                                    rc,
                                    clientPath,
                                    p.ctx,
                                    (chrootPath == null
                                            ? rsp.getPath()
                                            : rsp.getPath().substring(chrootPath.length())),
                                    rsp.getStat());
                        } else {
                            cb.processResult(rc, clientPath, p.ctx, null, null);
                        }
                    } else if (p.response instanceof MultiResponse) {
                        MultiCallback cb = (MultiCallback) p.cb;
                        MultiResponse rsp = (MultiResponse) p.response;
                        if (rc == Code.OK.intValue()) {
                            List<OpResult> results = rsp.getResultList();
                            int newRc = rc;
                            for (OpResult result : results) {
                                if (result instanceof ErrorResult
                                    && KeeperException.Code.OK.intValue()
                                       != (newRc = ((ErrorResult) result).getErr())) {
                                    break;
                                }
                            }
                            cb.processResult(newRc, clientPath, p.ctx, results);
                        } else {
                            cb.processResult(rc, clientPath, p.ctx, null);
                        }
                    } else if (p.response instanceof GetEphemeralsResponse) {
                        EphemeralsCallback cb = (EphemeralsCallback) p.cb;
                        GetEphemeralsResponse rsp = (GetEphemeralsResponse) p.response;
                        if (rc == Code.OK.intValue()) {
                            cb.processResult(rc, p.ctx, rsp.getEphemerals());
                        } else {
                            cb.processResult(rc, p.ctx, null);
                        }
                    } else if (p.cb instanceof VoidCallback) {
                        VoidCallback cb = (VoidCallback) p.cb;
                        cb.processResult(rc, clientPath, p.ctx);
                    }
                }
            } catch (Throwable t) {
                LOG.error("Unexpected throwable", t);
            }
        }

    }

    // @VisibleForTesting
    protected void finishPacket(Packet p) {
        int err = p.replyHeader.getErr();
<<<<<<< HEAD
        /**
         * 把watcher注册到WatcherManager的wather集合上
         */
=======
        // 注册watcher
>>>>>>> 3c573f79
        if (p.watchRegistration != null) {
            p.watchRegistration.register(err);
        }
        // Add all the removed watch events to the event queue, so that the
        // clients will be notified with 'Data/Child WatchRemoved' event type.
        if (p.watchDeregistration != null) {
            Map<EventType, Set<Watcher>> materializedWatchers = null;
            try {
                materializedWatchers = p.watchDeregistration.unregister(err);
                for (Entry<EventType, Set<Watcher>> entry : materializedWatchers.entrySet()) {
                    Set<Watcher> watchers = entry.getValue();
                    if (watchers.size() > 0) {
                        queueEvent(p.watchDeregistration.getClientPath(), err, watchers, entry.getKey());
                        // ignore connectionloss when removing from local
                        // session
                        p.replyHeader.setErr(Code.OK.intValue());
                    }
                }
            } catch (KeeperException.NoWatcherException nwe) {
                p.replyHeader.setErr(nwe.code().intValue());
            } catch (KeeperException ke) {
                p.replyHeader.setErr(ke.code().intValue());
            }
        }

        // finished = true
        if (p.cb == null) {
            synchronized (p) {
                p.finished = true;
                p.notifyAll();
            }
        } else {
            p.finished = true;
            // 放入eventThread的队列，等待处理
            eventThread.queuePacket(p);
        }
    }

    void queueEvent(String clientPath, int err, Set<Watcher> materializedWatchers, EventType eventType) {
        KeeperState sessionState = KeeperState.SyncConnected;
        if (KeeperException.Code.SESSIONEXPIRED.intValue() == err
            || KeeperException.Code.CONNECTIONLOSS.intValue() == err) {
            sessionState = Event.KeeperState.Disconnected;
        }
        WatchedEvent event = new WatchedEvent(eventType, sessionState, clientPath);
        eventThread.queueEvent(event, materializedWatchers);
    }

    void queueCallback(AsyncCallback cb, int rc, String path, Object ctx) {
        eventThread.queueCallback(cb, rc, path, ctx);
    }

    // for test only
    protected void onConnecting(InetSocketAddress addr) {

    }

    private void conLossPacket(Packet p) {
        if (p.replyHeader == null) {
            return;
        }
        switch (state) {
        case AUTH_FAILED:
            p.replyHeader.setErr(KeeperException.Code.AUTHFAILED.intValue());
            break;
        case CLOSED:
            p.replyHeader.setErr(KeeperException.Code.SESSIONEXPIRED.intValue());
            break;
        default:
            p.replyHeader.setErr(KeeperException.Code.CONNECTIONLOSS.intValue());
        }
        finishPacket(p);
    }

    private volatile long lastZxid;

    public long getLastZxid() {
        return lastZxid;
    }

    static class EndOfStreamException extends IOException {

        private static final long serialVersionUID = -5438877188796231422L;

        public EndOfStreamException(String msg) {
            super(msg);
        }

        @Override
        public String toString() {
            return "EndOfStreamException: " + getMessage();
        }

    }

    private static class SessionTimeoutException extends IOException {

        private static final long serialVersionUID = 824482094072071178L;

        public SessionTimeoutException(String msg) {
            super(msg);
        }

    }

    private static class SessionExpiredException extends IOException {

        private static final long serialVersionUID = -1388816932076193249L;

        public SessionExpiredException(String msg) {
            super(msg);
        }

    }

    private static class RWServerFoundException extends IOException {

        private static final long serialVersionUID = 90431199887158758L;

        public RWServerFoundException(String msg) {
            super(msg);
        }

    }

    /**
     * This class services the outgoing request queue and generates the heart
     * beats. It also spawns the ReadThread.
     */
    class SendThread extends ZooKeeperThread {

        private long lastPingSentNs;
        private final ClientCnxnSocket clientCnxnSocket;
        private boolean isFirstConnect = true;

        void readResponse(ByteBuffer incomingBuffer) throws IOException {
            ByteBufferInputStream bbis = new ByteBufferInputStream(incomingBuffer);
            BinaryInputArchive bbia = BinaryInputArchive.getArchive(bbis);
            ReplyHeader replyHdr = new ReplyHeader();
            // 解析header
            replyHdr.deserialize(bbia, "header");
            // 根据xid判断请求的类型
            switch (replyHdr.getXid()) {
            case PING_XID:
                LOG.debug("Got ping response for session id: 0x{} after {}ms.",
                    Long.toHexString(sessionId),
                    ((System.nanoTime() - lastPingSentNs) / 1000000));
                return;
              case AUTHPACKET_XID:
                LOG.debug("Got auth session id: 0x{}", Long.toHexString(sessionId));
                if (replyHdr.getErr() == KeeperException.Code.AUTHFAILED.intValue()) {
                    changeZkState(States.AUTH_FAILED);
                    eventThread.queueEvent(new WatchedEvent(Watcher.Event.EventType.None,
                        Watcher.Event.KeeperState.AuthFailed, null));
                    eventThread.queueEventOfDeath();
                }
              return;
<<<<<<< HEAD
                /**
                 * Watcher通知请求
                 */
=======
            // watcher通知
>>>>>>> 3c573f79
            case NOTIFICATION_XID:
                LOG.debug("Got notification session id: 0x{}",
                    Long.toHexString(sessionId));
                WatcherEvent event = new WatcherEvent();
                /**
                 * 解析内容：
                 *  type（int） + state(int) +  path(剩下的string)
                 */
                event.deserialize(bbia, "response");

                // convert from a server path to a client path
                // 如果client有配置默认path，把接收到的path截取一下
                if (chrootPath != null) {
                    String serverPath = event.getPath();
                    // 与默认路径相同，就设为/
                    if (serverPath.compareTo(chrootPath) == 0) {
                        event.setPath("/");
                    // 不然就从serverPath截取默认path长度的path
                    } else if (serverPath.length() > chrootPath.length()) {
                        event.setPath(serverPath.substring(chrootPath.length()));
                     } else {
                         LOG.warn("Got server path {} which is too short for chroot path {}.",
                             event.getPath(), chrootPath);
                     }
                }
                /**
                 * 把 WatchedEvent放入eventThread的waitingEvents
                 * 注意：是以WatchedEvent的方式，就是作为watcher的事件，封装成WatcherSetEventPair
                 */
                WatchedEvent we = new WatchedEvent(event);
                LOG.debug("Got {} for session id 0x{}", we, Long.toHexString(sessionId));
                eventThread.queueEvent(we);
                return;
            default:
                break;
            }

            // If SASL authentication is currently in progress, construct and
            // send a response packet immediately, rather than queuing a
            // response as with other packets.
            if (tunnelAuthInProgress()) {
                GetSASLRequest request = new GetSASLRequest();
                request.deserialize(bbia, "token");
                zooKeeperSaslClient.respondToServer(request.getToken(), ClientCnxn.this);
                return;
            }

            /**
             * 把packet从pendingQueue移除，说明server端也是按请求的顺序返回的
             */
            Packet packet;
            synchronized (pendingQueue) {
                if (pendingQueue.size() == 0) {
                    throw new IOException("Nothing in the queue, but got " + replyHdr.getXid());
                }
                packet = pendingQueue.remove();
            }
            /*
             * Since requests are processed in order, we better get a response
             * to the first request!
             */
            try {
                if (packet.requestHeader.getXid() != replyHdr.getXid()) {
                    packet.replyHeader.setErr(KeeperException.Code.CONNECTIONLOSS.intValue());
                    throw new IOException("Xid out of order. Got Xid " + replyHdr.getXid()
                                          + " with err " + replyHdr.getErr()
                                          + " expected Xid " + packet.requestHeader.getXid()
                                          + " for a packet with details: " + packet);
                }

                packet.replyHeader.setXid(replyHdr.getXid());
                packet.replyHeader.setErr(replyHdr.getErr());
                packet.replyHeader.setZxid(replyHdr.getZxid());
                if (replyHdr.getZxid() > 0) {
                    lastZxid = replyHdr.getZxid();
                }
                /**
                 * 解析响应内容到Response对象
                 */
                if (packet.response != null && replyHdr.getErr() == 0) {
                    packet.response.deserialize(bbia, "response");
                }

                LOG.debug("Reading reply session id: 0x{}, packet:: {}", Long.toHexString(sessionId), packet);
            } finally {
                finishPacket(packet);
            }
        }

        SendThread(ClientCnxnSocket clientCnxnSocket) throws IOException {
            super(makeThreadName("-SendThread()"));
            changeZkState(States.CONNECTING);
            this.clientCnxnSocket = clientCnxnSocket;
            setDaemon(true);
        }

        // TODO: can not name this method getState since Thread.getState()
        // already exists
        // It would be cleaner to make class SendThread an implementation of
        // Runnable
        /**
         * Used by ClientCnxnSocket
         *
         * @return
         */
        synchronized ZooKeeper.States getZkState() {
            return state;
        }

        synchronized void changeZkState(ZooKeeper.States newState) throws IOException {
            if (!state.isAlive() && newState == States.CONNECTING) {
                throw new IOException(
                        "Connection has already been closed and reconnection is not allowed");
            }
            // It's safer to place state modification at the end.
            state = newState;
        }

        ClientCnxnSocket getClientCnxnSocket() {
            return clientCnxnSocket;
        }

        /**
         * Setup session, previous watches, authentication.
         * 创建session，监听
         */
        void primeConnection() throws IOException {
            LOG.info(
                "Socket connection established, initiating session, client: {}, server: {}",
                clientCnxnSocket.getLocalSocketAddress(),
                clientCnxnSocket.getRemoteSocketAddress());
            isFirstConnect = false;
            /**
             * 1. 创建ConnectRequest请求对象
             */
            long sessId = (seenRwServerBefore) ? sessionId : 0;
            ConnectRequest conReq = new ConnectRequest(0, lastZxid, sessionTimeout, sessId, sessionPasswd);
            // We add backwards since we are pushing into the front
            // Only send if there's a pending watch
            if (!clientConfig.getBoolean(ZKClientConfig.DISABLE_AUTO_WATCH_RESET)) {
                List<String> dataWatches = watchManager.getDataWatchList();
                List<String> existWatches = watchManager.getExistWatchList();
                List<String> childWatches = watchManager.getChildWatchList();
                List<String> persistentWatches = watchManager.getPersistentWatchList();
                List<String> persistentRecursiveWatches = watchManager.getPersistentRecursiveWatchList();
                if (!dataWatches.isEmpty() || !existWatches.isEmpty() || !childWatches.isEmpty()
                        || !persistentWatches.isEmpty() || !persistentRecursiveWatches.isEmpty()) {
                    Iterator<String> dataWatchesIter = prependChroot(dataWatches).iterator();
                    Iterator<String> existWatchesIter = prependChroot(existWatches).iterator();
                    Iterator<String> childWatchesIter = prependChroot(childWatches).iterator();
                    Iterator<String> persistentWatchesIter = prependChroot(persistentWatches).iterator();
                    Iterator<String> persistentRecursiveWatchesIter = prependChroot(persistentRecursiveWatches).iterator();
                    long setWatchesLastZxid = lastZxid;

                    while (dataWatchesIter.hasNext() || existWatchesIter.hasNext() || childWatchesIter.hasNext()
                            || persistentWatchesIter.hasNext() || persistentRecursiveWatchesIter.hasNext()) {
                        List<String> dataWatchesBatch = new ArrayList<String>();
                        List<String> existWatchesBatch = new ArrayList<String>();
                        List<String> childWatchesBatch = new ArrayList<String>();
                        List<String> persistentWatchesBatch = new ArrayList<String>();
                        List<String> persistentRecursiveWatchesBatch = new ArrayList<String>();
                        int batchLength = 0;

                        // Note, we may exceed our max length by a bit when we add the last
                        // watch in the batch. This isn't ideal, but it makes the code simpler.
                        while (batchLength < SET_WATCHES_MAX_LENGTH) {
                            final String watch;
                            if (dataWatchesIter.hasNext()) {
                                watch = dataWatchesIter.next();
                                dataWatchesBatch.add(watch);
                            } else if (existWatchesIter.hasNext()) {
                                watch = existWatchesIter.next();
                                existWatchesBatch.add(watch);
                            } else if (childWatchesIter.hasNext()) {
                                watch = childWatchesIter.next();
                                childWatchesBatch.add(watch);
                            }  else if (persistentWatchesIter.hasNext()) {
                                watch = persistentWatchesIter.next();
                                persistentWatchesBatch.add(watch);
                            } else if (persistentRecursiveWatchesIter.hasNext()) {
                                watch = persistentRecursiveWatchesIter.next();
                                persistentRecursiveWatchesBatch.add(watch);
                            } else {
                                break;
                            }
                            batchLength += watch.length();
                        }

                        Record record;
                        int opcode;
                        if (persistentWatchesBatch.isEmpty() && persistentRecursiveWatchesBatch.isEmpty()) {
                            // maintain compatibility with older servers - if no persistent/recursive watchers
                            // are used, use the old version of SetWatches
                            record = new SetWatches(setWatchesLastZxid, dataWatchesBatch, existWatchesBatch, childWatchesBatch);
                            opcode = OpCode.setWatches;
                        } else {
                            record = new SetWatches2(setWatchesLastZxid, dataWatchesBatch, existWatchesBatch,
                                    childWatchesBatch, persistentWatchesBatch, persistentRecursiveWatchesBatch);
                            opcode = OpCode.setWatches2;
                        }
                        RequestHeader header = new RequestHeader(ClientCnxn.SET_WATCHES_XID, opcode);
                        Packet packet = new Packet(header, new ReplyHeader(), record, null, null);
                        outgoingQueue.addFirst(packet);
                    }
                }
            }

            for (AuthData id : authInfo) {
                outgoingQueue.addFirst(
                    new Packet(
                        new RequestHeader(ClientCnxn.AUTHPACKET_XID, OpCode.auth),
                        null,
                        new AuthPacket(0, id.scheme, id.data),
                        null,
                        null));
            }
            /**
             * 2。首先发送ConnectRequest请求给Server，等于把sessionId注册
             */
            outgoingQueue.addFirst(new Packet(null, null, conReq, null, null, readOnly));
            /**
             * 3. 改为监听OP_READ 和OP_WRITE
             */
            clientCnxnSocket.connectionPrimed();
            LOG.debug("Session establishment request sent on {}", clientCnxnSocket.getRemoteSocketAddress());
        }

        private List<String> prependChroot(List<String> paths) {
            if (chrootPath != null && !paths.isEmpty()) {
                for (int i = 0; i < paths.size(); ++i) {
                    String clientPath = paths.get(i);
                    String serverPath;
                    // handle clientPath = "/"
                    if (clientPath.length() == 1) {
                        serverPath = chrootPath;
                    } else {
                        serverPath = chrootPath + clientPath;
                    }
                    paths.set(i, serverPath);
                }
            }
            return paths;
        }

        private void sendPing() {
            lastPingSentNs = System.nanoTime();
            RequestHeader h = new RequestHeader(ClientCnxn.PING_XID, OpCode.ping);
            queuePacket(h, null, null, null, null, null, null, null, null);
        }

        private InetSocketAddress rwServerAddress = null;

        private static final int minPingRwTimeout = 100;

        private static final int maxPingRwTimeout = 60000;

        private int pingRwTimeout = minPingRwTimeout;

        // Set to true if and only if constructor of ZooKeeperSaslClient
        // throws a LoginException: see startConnect() below.
        private boolean saslLoginFailed = false;

        private void startConnect(InetSocketAddress addr) throws IOException {
            // initializing it for new connection
            saslLoginFailed = false;
            // 不是第一次连接，先睡眠一会儿
            if (!isFirstConnect) {
                try {
                    Thread.sleep(ThreadLocalRandom.current().nextLong(1000));
                } catch (InterruptedException e) {
                    LOG.warn("Unexpected exception", e);
                }
            }
            changeZkState(States.CONNECTING);

            String hostPort = addr.getHostString() + ":" + addr.getPort();
            MDC.put("myid", hostPort);
            setName(getName().replaceAll("\\(.*\\)", "(" + hostPort + ")"));
            // 鉴权
            if (clientConfig.isSaslClientEnabled()) {
                try {
                    if (zooKeeperSaslClient != null) {
                        zooKeeperSaslClient.shutdown();
                    }
                    zooKeeperSaslClient = new ZooKeeperSaslClient(SaslServerPrincipal.getServerPrincipal(addr, clientConfig), clientConfig);
                } catch (LoginException e) {
                    // An authentication error occurred when the SASL client tried to initialize:
                    // for Kerberos this means that the client failed to authenticate with the KDC.
                    // This is different from an authentication error that occurs during communication
                    // with the Zookeeper server, which is handled below.
                    LOG.warn(
                        "SASL configuration failed. "
                            + "Will continue connection to Zookeeper server without "
                            + "SASL authentication, if Zookeeper server allows it.", e);
                    eventThread.queueEvent(new WatchedEvent(Watcher.Event.EventType.None, Watcher.Event.KeeperState.AuthFailed, null));
                    saslLoginFailed = true;
                }
            }
            logStartConnect(addr);
            /**
             * 创建socketChannel，监听，并发起连接
             */
            clientCnxnSocket.connect(addr);
        }

        private void logStartConnect(InetSocketAddress addr) {
            LOG.info("Opening socket connection to server {}.", addr);
            if (zooKeeperSaslClient != null) {
                LOG.info("SASL config status: {}", zooKeeperSaslClient.getConfigStatus());
            }
        }

        @Override
        public void  run() {
            clientCnxnSocket.introduce(this, sessionId, outgoingQueue);
            clientCnxnSocket.updateNow();
            clientCnxnSocket.updateLastSendAndHeard();
            int to;
            long lastPingRwServer = Time.currentElapsedTime();
            final int MAX_SEND_PING_INTERVAL = 10000; //10 seconds
            InetSocketAddress serverAddress = null;
            // 未关闭连接
            while (state.isAlive()) {
                try {
                    /**
                     * socket未建立，创建socket
                     */
                    if (!clientCnxnSocket.isConnected()) {
                        // don't re-establish connection if we are closing
                        if (closing) {
                            break;
                        }
                        if (rwServerAddress != null) {
                            serverAddress = rwServerAddress;
                            rwServerAddress = null;
                        } else {
                            // 随机选择一个地址，环形选择
                            serverAddress = hostProvider.next(1000);
                        }
                        onConnecting(serverAddress);
                        /**
                         * 发起连接（socketChannel创建、selector注册、发起建立连接）
                         */
                        startConnect(serverAddress);
                        // Update now to start the connection timer right after we make a connection attempt
                        clientCnxnSocket.updateNow();
                        clientCnxnSocket.updateLastSendAndHeard();
                    }
                    /**
                     * socket 已经建立，发送
                     */
                    if (state.isConnected()) {
                        // determine whether we need to send an AuthFailed event.
                        // 鉴权相关
                        if (zooKeeperSaslClient != null) {
                            boolean sendAuthEvent = false;
                            if (zooKeeperSaslClient.getSaslState() == ZooKeeperSaslClient.SaslState.INITIAL) {
                                try {
                                    zooKeeperSaslClient.initialize(ClientCnxn.this);
                                } catch (SaslException e) {
                                    LOG.error("SASL authentication with Zookeeper Quorum member failed.", e);
                                    changeZkState(States.AUTH_FAILED);
                                    sendAuthEvent = true;
                                }
                            }
                            KeeperState authState = zooKeeperSaslClient.getKeeperState();
                            if (authState != null) {
                                if (authState == KeeperState.AuthFailed) {
                                    // An authentication error occurred during authentication with the Zookeeper Server.
                                    changeZkState(States.AUTH_FAILED);
                                    sendAuthEvent = true;
                                } else {
                                    if (authState == KeeperState.SaslAuthenticated) {
                                        sendAuthEvent = true;
                                    }
                                }
                            }

                            if (sendAuthEvent) {
                                eventThread.queueEvent(new WatchedEvent(Watcher.Event.EventType.None, authState, null));
                                if (state == States.AUTH_FAILED) {
                                    eventThread.queueEventOfDeath();
                                }
                            }
                        }
                        /**
                         * 正常请求剩余超时：
                         * readTimeout - 距离上次接收到服务端报文的已过去时间
                         */
                        to = readTimeout - clientCnxnSocket.getIdleRecv();
                    } else {
                        // 计算剩余超时时间
                        to = connectTimeout - clientCnxnSocket.getIdleRecv();
                    }
                    // 超时
                    if (to <= 0) {
                        String warnInfo = String.format(
                            "Client session timed out, have not heard from server in %dms for session id 0x%s",
                            clientCnxnSocket.getIdleRecv(),
                            Long.toHexString(sessionId));
                        LOG.warn(warnInfo);
                        throw new SessionTimeoutException(warnInfo);
                    }
                    if (state.isConnected()) {
                        //1000(1 second) is to prevent race condition missing to send the second ping
                        //also make sure not to send too many pings when readTimeout is small
                        int timeToNextPing = readTimeout / 2
                                             - clientCnxnSocket.getIdleSend()
                                             - ((clientCnxnSocket.getIdleSend() > 1000) ? 1000 : 0);
                        //send a ping request either time is due or no packet sent out within MAX_SEND_PING_INTERVAL
                        if (timeToNextPing <= 0 || clientCnxnSocket.getIdleSend() > MAX_SEND_PING_INTERVAL) {
                            sendPing();
                            clientCnxnSocket.updateLastSend();
                        } else {
                            if (timeToNextPing < to) {
                                to = timeToNextPing;
                            }
                        }
                    }

                    // If we are in read-only mode, seek for read/write server
                    if (state == States.CONNECTEDREADONLY) {
                        long now = Time.currentElapsedTime();
                        int idlePingRwServer = (int) (now - lastPingRwServer);
                        if (idlePingRwServer >= pingRwTimeout) {
                            lastPingRwServer = now;
                            idlePingRwServer = 0;
                            pingRwTimeout = Math.min(2 * pingRwTimeout, maxPingRwTimeout);
                            pingRwServer();
                        }
                        to = Math.min(to, pingRwTimeout - idlePingRwServer);
                    }
                    /**
                     * 发送报文！！！
                     * 这里把上面计算的to，作为select等待的时间
                     */
                    clientCnxnSocket.doTransport(to, pendingQueue, ClientCnxn.this);
                } catch (Throwable e) {
                    if (closing) {
                        // closing so this is expected
                        LOG.warn(
                            "An exception was thrown while closing send thread for session 0x{}.",
                            Long.toHexString(getSessionId()),
                            e);
                        break;
                    } else {
                        LOG.warn(
                            "Session 0x{} for sever {}, Closing socket connection. "
                                + "Attempting reconnect except it is a SessionExpiredException.",
                            Long.toHexString(getSessionId()),
                            serverAddress,
                            e);

                        // At this point, there might still be new packets appended to outgoingQueue.
                        // they will be handled in next connection or cleared up if closed.
                        cleanAndNotifyState();
                    }
                }
            }

            synchronized (state) {
                // When it comes to this point, it guarantees that later queued
                // packet to outgoingQueue will be notified of death.
                cleanup();
            }
            clientCnxnSocket.close();
            if (state.isAlive()) {
                eventThread.queueEvent(new WatchedEvent(Event.EventType.None, Event.KeeperState.Disconnected, null));
            }
            eventThread.queueEvent(new WatchedEvent(Event.EventType.None, Event.KeeperState.Closed, null));
            ZooTrace.logTraceMessage(
                LOG,
                ZooTrace.getTextTraceLevel(),
                "SendThread exited loop for session: 0x" + Long.toHexString(getSessionId()));
        }

        private void cleanAndNotifyState() {
            // 关闭连接，完成失败请求
            cleanup();
            if (state.isAlive()) {
                // 发布DISCONNECTED事件, 为了提交了监听事件，Zookeeper默认监听到，清空watcher
                eventThread.queueEvent(new WatchedEvent(Event.EventType.None, Event.KeeperState.Disconnected, null));
            }
            // 重置网络初始化时间
            clientCnxnSocket.updateNow();
            // 重置最近发送、接收请求的时间
            clientCnxnSocket.updateLastSendAndHeard();
        }

        private void pingRwServer() throws RWServerFoundException {
            String result = null;
            InetSocketAddress addr = hostProvider.next(0);

            LOG.info("Checking server {} for being r/w. Timeout {}", addr, pingRwTimeout);

            Socket sock = null;
            BufferedReader br = null;
            try {
                sock = new Socket(addr.getHostString(), addr.getPort());
                sock.setSoLinger(false, -1);
                sock.setSoTimeout(1000);
                sock.setTcpNoDelay(true);
                sock.getOutputStream().write("isro".getBytes());
                sock.getOutputStream().flush();
                sock.shutdownOutput();
                br = new BufferedReader(new InputStreamReader(sock.getInputStream()));
                result = br.readLine();
            } catch (ConnectException e) {
                // ignore, this just means server is not up
            } catch (IOException e) {
                // some unexpected error, warn about it
                LOG.warn("Exception while seeking for r/w server.", e);
            } finally {
                if (sock != null) {
                    try {
                        sock.close();
                    } catch (IOException e) {
                        LOG.warn("Unexpected exception", e);
                    }
                }
                if (br != null) {
                    try {
                        br.close();
                    } catch (IOException e) {
                        LOG.warn("Unexpected exception", e);
                    }
                }
            }

            if ("rw".equals(result)) {
                pingRwTimeout = minPingRwTimeout;
                // save the found address so that it's used during the next
                // connection attempt
                rwServerAddress = addr;
                throw new RWServerFoundException("Majority server found at "
                                                 + addr.getHostString() + ":" + addr.getPort());
            }
        }

        private void cleanup() {
            // 1. 断开连接
            clientCnxnSocket.cleanup();
            // 2. 完成已发送的请求，完成
            synchronized (pendingQueue) {
                for (Packet p : pendingQueue) {
                    conLossPacket(p);
                }
                pendingQueue.clear();
            }
            // We can't call outgoingQueue.clear() here because
            // between iterating and clear up there might be new
            // packets added in queuePacket().
            // 3. 完成未发送请求，
            Iterator<Packet> iter = outgoingQueue.iterator();
            while (iter.hasNext()) {
                Packet p = iter.next();
                conLossPacket(p);
                iter.remove();
            }
        }

        /**
         * Callback invoked by the ClientCnxnSocket once a connection has been
         * established.
         *
         * @param _negotiatedSessionTimeout
         * @param _sessionId
         * @param _sessionPasswd
         * @param isRO
         * @throws IOException
         */
        void onConnected(
            int _negotiatedSessionTimeout,
            long _sessionId,
            byte[] _sessionPasswd,
            boolean isRO) throws IOException {
            negotiatedSessionTimeout = _negotiatedSessionTimeout;
            if (negotiatedSessionTimeout <= 0) {
                changeZkState(States.CLOSED);

                eventThread.queueEvent(new WatchedEvent(Watcher.Event.EventType.None, Watcher.Event.KeeperState.Expired, null));
                eventThread.queueEventOfDeath();

                String warnInfo = String.format(
                    "Unable to reconnect to ZooKeeper service, session 0x%s has expired",
                    Long.toHexString(sessionId));
                LOG.warn(warnInfo);
                throw new SessionExpiredException(warnInfo);
            }

            if (!readOnly && isRO) {
                LOG.error("Read/write client got connected to read-only server");
            }

            readTimeout = negotiatedSessionTimeout * 2 / 3;
            connectTimeout = negotiatedSessionTimeout / hostProvider.size();
            hostProvider.onConnected();
            sessionId = _sessionId;
            sessionPasswd = _sessionPasswd;
            changeZkState((isRO) ? States.CONNECTEDREADONLY : States.CONNECTED);
            seenRwServerBefore |= !isRO;
            LOG.info(
                "Session establishment complete on server {}, session id = 0x{}, negotiated timeout = {}{}",
                clientCnxnSocket.getRemoteSocketAddress(),
                Long.toHexString(sessionId),
                negotiatedSessionTimeout,
                (isRO ? " (READ-ONLY mode)" : ""));
            KeeperState eventState = (isRO) ? KeeperState.ConnectedReadOnly : KeeperState.SyncConnected;
            /**
             * 加入监听全局的watcher
             */
            eventThread.queueEvent(new WatchedEvent(Watcher.Event.EventType.None, eventState, null));
        }

        void close() {
            try {
                changeZkState(States.CLOSED);
            } catch (IOException e) {
                LOG.warn("Connection close fails when migrates state from {} to CLOSED",
                        getZkState());
            }
            clientCnxnSocket.onClosing();
        }

        void testableCloseSocket() throws IOException {
            clientCnxnSocket.testableCloseSocket();
        }

        public boolean tunnelAuthInProgress() {
            // 1. SASL client is disabled.
            if (!clientConfig.isSaslClientEnabled()) {
                return false;
            }

            // 2. SASL login failed.
            if (saslLoginFailed) {
                return false;
            }

            // 3. SendThread has not created the authenticating object yet,
            // therefore authentication is (at the earliest stage of being) in progress.
            if (zooKeeperSaslClient == null) {
                return true;
            }

            // 4. authenticating object exists, so ask it for its progress.
            return zooKeeperSaslClient.clientTunneledAuthenticationInProgress();
        }

        public void sendPacket(Packet p) throws IOException {
            clientCnxnSocket.sendPacket(p);
        }

    }

    /**
     * Shutdown the send/event threads. This method should not be called
     * directly - rather it should be called as part of close operation. This
     * method is primarily here to allow the tests to verify disconnection
     * behavior.
     */
    public void disconnect() {
        LOG.debug("Disconnecting client for session: 0x{}", Long.toHexString(getSessionId()));

        sendThread.close();
        try {
            sendThread.join();
        } catch (InterruptedException ex) {
            LOG.warn("Got interrupted while waiting for the sender thread to close", ex);
        }
        eventThread.queueEventOfDeath();
        if (zooKeeperSaslClient != null) {
            zooKeeperSaslClient.shutdown();
        }
    }

    /**
     * Close the connection, which includes; send session disconnect to the
     * server, shutdown the send/event threads.
     *
     * @throws IOException
     */
    public void close() throws IOException {
        LOG.debug("Closing client for session: 0x{}", Long.toHexString(getSessionId()));

        try {
            RequestHeader h = new RequestHeader();
            h.setType(ZooDefs.OpCode.closeSession);

            submitRequest(h, null, null, null);
        } catch (InterruptedException e) {
            // ignore, close the send/event threads
        } finally {
            disconnect();
        }
    }

    // @VisibleForTesting
    protected int xid = 1;

    // @VisibleForTesting
    volatile States state = States.NOT_CONNECTED;

    /*
     * getXid() is called externally by ClientCnxnNIO::doIO() when packets are sent from the outgoingQueue to
     * the server. Thus, getXid() must be public.
     */
    public synchronized int getXid() {
        // Avoid negative cxid values.  In particular, cxid values of -4, -2, and -1 are special and
        // must not be used for requests -- see SendThread.readResponse.
        // Skip from MAX to 1.
        if (xid == Integer.MAX_VALUE) {
            xid = 1;
        }
        return xid++;
    }

    public ReplyHeader submitRequest(
        RequestHeader h,
        Record request,
        Record response,
        WatchRegistration watchRegistration) throws InterruptedException {
        return submitRequest(h, request, response, watchRegistration, null);
    }

    public ReplyHeader submitRequest(
        RequestHeader h,
        Record request,
        Record response,
        WatchRegistration watchRegistration,
        WatchDeregistration watchDeregistration) throws InterruptedException {
        ReplyHeader r = new ReplyHeader();
        // 放入outgoingQueue
        Packet packet = queuePacket(
            h,
            r,
            request,
            response,
            null,
            null,
            null,
            null,
            watchRegistration,
            watchDeregistration);
        synchronized (packet) {
            // 等待packet的finished = true, 就是收到响应
            if (requestTimeout > 0) {
                // Wait for request completion with timeout
                waitForPacketFinish(r, packet);
            } else {
                // Wait for request completion infinitely
                while (!packet.finished) {
                    packet.wait();
                }
            }
        }
        if (r.getErr() == Code.REQUESTTIMEOUT.intValue()) {
            sendThread.cleanAndNotifyState();
        }
        return r;
    }

    /**
     * Wait for request completion with timeout.
     */
    private void waitForPacketFinish(ReplyHeader r, Packet packet) throws InterruptedException {
        long waitStartTime = Time.currentElapsedTime();
        while (!packet.finished) {
            packet.wait(requestTimeout);
            if (!packet.finished && ((Time.currentElapsedTime() - waitStartTime) >= requestTimeout)) {
                LOG.error("Timeout error occurred for the packet '{}'.", packet);
                r.setErr(Code.REQUESTTIMEOUT.intValue());
                break;
            }
        }
    }

    public void saslCompleted() {
        sendThread.getClientCnxnSocket().saslCompleted();
    }

    public void sendPacket(Record request, Record response, AsyncCallback cb, int opCode) throws IOException {
        // Generate Xid now because it will be sent immediately,
        // by call to sendThread.sendPacket() below.
        int xid = getXid();
        RequestHeader h = new RequestHeader();
        h.setXid(xid);
        h.setType(opCode);

        ReplyHeader r = new ReplyHeader();
        r.setXid(xid);

        Packet p = new Packet(h, r, request, response, null, false);
        p.cb = cb;
        sendThread.sendPacket(p);
    }

    public Packet queuePacket(
        RequestHeader h,
        ReplyHeader r,
        Record request,
        Record response,
        AsyncCallback cb,
        String clientPath,
        String serverPath,
        Object ctx,
        WatchRegistration watchRegistration) {
        return queuePacket(h, r, request, response, cb, clientPath, serverPath, ctx, watchRegistration, null);
    }

    public Packet queuePacket(
        RequestHeader h,
        ReplyHeader r,
        Record request,
        Record response,
        AsyncCallback cb,
        String clientPath,
        String serverPath,
        Object ctx,
        WatchRegistration watchRegistration,
        WatchDeregistration watchDeregistration) {
        Packet packet = null;

        // Note that we do not generate the Xid for the packet yet. It is
        // generated later at send-time, by an implementation of ClientCnxnSocket::doIO(),
        // where the packet is actually sent.
        packet = new Packet(h, r, request, response, watchRegistration);
        packet.cb = cb;
        packet.ctx = ctx;
        packet.clientPath = clientPath;
        packet.serverPath = serverPath;
        packet.watchDeregistration = watchDeregistration;
        // The synchronized block here is for two purpose:
        // 1. synchronize with the final cleanup() in SendThread.run() to avoid race
        // 2. synchronized against each packet. So if a closeSession packet is added,
        // later packet will be notified.
        synchronized (state) {
            if (!state.isAlive() || closing) {
                conLossPacket(packet);
            } else {
                // If the client is asking to close the session then
                // mark as closing
                if (h.getType() == OpCode.closeSession) {
                    closing = true;
                }
                outgoingQueue.add(packet);
            }
        }
        // 唤醒selector
        sendThread.getClientCnxnSocket().packetAdded();
        return packet;
    }

    public void addAuthInfo(String scheme, byte[] auth) {
        if (!state.isAlive()) {
            return;
        }
        authInfo.add(new AuthData(scheme, auth));
        queuePacket(
            new RequestHeader(ClientCnxn.AUTHPACKET_XID, OpCode.auth),
            null,
            new AuthPacket(0, scheme, auth),
            null,
            null,
            null,
            null,
            null,
            null);
    }

    States getState() {
        return state;
    }

    private static class LocalCallback {

        private final AsyncCallback cb;
        private final int rc;
        private final String path;
        private final Object ctx;

        public LocalCallback(AsyncCallback cb, int rc, String path, Object ctx) {
            this.cb = cb;
            this.rc = rc;
            this.path = path;
            this.ctx = ctx;
        }

    }

    private void initRequestTimeout() {
        try {
            requestTimeout = clientConfig.getLong(
                ZKClientConfig.ZOOKEEPER_REQUEST_TIMEOUT,
                ZKClientConfig.ZOOKEEPER_REQUEST_TIMEOUT_DEFAULT);
            LOG.info(
                "{} value is {}. feature enabled={}",
                ZKClientConfig.ZOOKEEPER_REQUEST_TIMEOUT,
                requestTimeout,
                requestTimeout > 0);
        } catch (NumberFormatException e) {
            LOG.error(
                "Configured value {} for property {} can not be parsed to long.",
                clientConfig.getProperty(ZKClientConfig.ZOOKEEPER_REQUEST_TIMEOUT),
                ZKClientConfig.ZOOKEEPER_REQUEST_TIMEOUT);
            throw e;
        }
    }

}<|MERGE_RESOLUTION|>--- conflicted
+++ resolved
@@ -523,14 +523,11 @@
             final Set<Watcher> watchers;
             if (materializedWatchers == null) {
                 // materialize the watchers based on the event
-<<<<<<< HEAD
                 /**
                  * 获取本次WatchEvent会触发的watcher，并且会把这些watcher从WatcherManager移除！！！
                  * 一般都会执行这里
                  */
-=======
                 // type为none，返回Zookeeper的默认watcher 和已有watcher，清空已有watcher
->>>>>>> 3c573f79
                 watchers = watchManager.materialize(event.getState(), event.getType(), event.getPath());
             } else {
                 watchers = new HashSet<>(materializedWatchers);
@@ -601,19 +598,11 @@
 
         private void processEvent(Object event) {
             try {
-<<<<<<< HEAD
                 // watcher事件处理
                 if (event instanceof WatcherSetEventPair) {
                     // each watcher will process the event
                     WatcherSetEventPair pair = (WatcherSetEventPair) event;
                     // 使用内置的watcher来处理
-=======
-                // 执行watcher回调
-                if (event instanceof WatcherSetEventPair) {
-                    // each watcher will process the event
-                    WatcherSetEventPair pair = (WatcherSetEventPair) event;
-                    // 执行回调
->>>>>>> 3c573f79
                     for (Watcher watcher : pair.watchers) {
                         try {
                             watcher.process(pair.event);
@@ -779,13 +768,9 @@
     // @VisibleForTesting
     protected void finishPacket(Packet p) {
         int err = p.replyHeader.getErr();
-<<<<<<< HEAD
         /**
          * 把watcher注册到WatcherManager的wather集合上
          */
-=======
-        // 注册watcher
->>>>>>> 3c573f79
         if (p.watchRegistration != null) {
             p.watchRegistration.register(err);
         }
@@ -943,13 +928,9 @@
                     eventThread.queueEventOfDeath();
                 }
               return;
-<<<<<<< HEAD
                 /**
                  * Watcher通知请求
                  */
-=======
-            // watcher通知
->>>>>>> 3c573f79
             case NOTIFICATION_XID:
                 LOG.debug("Got notification session id: 0x{}",
                     Long.toHexString(sessionId));
